--- conflicted
+++ resolved
@@ -42,11 +42,7 @@
       - ./galaxy/config/job_conf.xml:/galaxy/server/config/job_conf.xml 
       - ./galaxy/config/galaxy.yml:/galaxy/server/config/galaxy.yml
       - ./galaxy/config/datatypes_conf.xml:/galaxy/server/config/datatypes_conf.xml
-<<<<<<< HEAD
-      - ./galaxy/config/welcome.html:/galaxy/server/static/welcome.html
       - ./galaxy/config/minio.yml:/galaxy/server/config/minio.yml
-=======
->>>>>>> fcebc53e
       # Provide docker-in-docker
       - /usr/bin/docker:/usr/bin/docker
       - /var/run/docker.sock:/var/run/docker.sock:ro
